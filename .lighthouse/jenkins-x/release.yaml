--- conflicted
+++ resolved
@@ -52,15 +52,10 @@
             source .jx/variables.sh
             cp /tekton/creds-secrets/tekton-container-registry-auth/.dockerconfigjson /kaniko/.docker/config.json
             mkdir /kaniko/cache
-<<<<<<< HEAD
-            # Caching is disabled here to ensure testing occurs on main branch
-            /kaniko/executor $KANIKO_FLAGS --context=/workspace/source --dockerfile=Dockerfile.test --no-push --build-arg REPO_TOKEN=$(cat /coveralls/$APP_NAME) #--cache=true --cache-dir=/kaniko/cache --cache-repo=$DOCKER_REGISTRY/$DOCKER_REGISTRY_ORG/$APP_NAME/cache
-=======
             # Write a random value to a file named "bust" here to force the test Dockerfile
             # to re-run tests and code coverage without breaking the dependency and build cache
             head -c 32 /dev/random > bust
             /kaniko/executor $KANIKO_FLAGS --context=/workspace/source --dockerfile=Dockerfile.test --no-push --cache=true --cache-dir=/kaniko/cache --cache-repo=$DOCKER_REGISTRY/$DOCKER_REGISTRY_ORG/$APP_NAME/cache --build-arg REPO_TOKEN=$(cat /coveralls/$APP_NAME)
->>>>>>> 5cc7e194
         - image: gcr.io/kaniko-project/executor:debug-v1.3.0
           name: build-prod-container
           resources: {}
