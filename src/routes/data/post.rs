use crate::relayer::Relayer;
use crate::routes::error::RelayRejection;
use crate::{
    render::{RenderTemplate, Rendered, Renderer, SecureTemplateValues, TemplateValues},
    routes::{
        BadRequestRejection, CryptoErrorRejection, IframeTokensDoNotMatchRejection,
        SerializationRejection, SessionTokenNotFoundRejection,
    },
    token::TokenGenerator,
};
use redact_crypto::{Data, Storer, SymmetricKey, ToEntry, BinaryType, BinaryData};
use serde::{Deserialize, Serialize};
use std::convert::TryFrom;
use warp::{Filter, Rejection, Reply};
use warp_sessions::{CookieOptions, SameSiteCookieOption, Session, SessionStore, SessionWithStore};
use futures::{TryStreamExt};
use warp::filters::multipart::FormData;
use bytes::buf::BufMut;

#[derive(Deserialize, Serialize)]
struct SubmitDataPathParams {
    token: String,
}

#[derive(Deserialize, Serialize, Debug, Clone)]
struct SubmitDataBodyParams {
    path: String,
    value: Option<String>,
    value_type: String
}

impl TryFrom<SubmitDataBodyParams> for Data {
    type Error = BadRequestRejection;

    fn try_from(body: SubmitDataBodyParams) -> Result<Self, Self::Error> {
        if let Some(value) = body.value {
            Ok(match body.value_type.as_ref() {
                "bool" => Data::Bool(value.parse::<bool>().or(Err(BadRequestRejection))?),
                "u64" => Data::U64(value.parse::<u64>().or(Err(BadRequestRejection))?),
                "i64" => Data::I64(value.parse::<i64>().or(Err(BadRequestRejection))?),
                "f64" => Data::F64(value.parse::<f64>().or(Err(BadRequestRejection))?),
                "string" => Data::String(value),
                _ => return Err(BadRequestRejection),
            })
        } else {
            Ok(Data::Bool(false))
        }
    }
}

#[derive(Deserialize, Serialize)]
struct SubmitDataQueryParams {
    css: Option<String>,
    edit: Option<bool>,
<<<<<<< HEAD
    data_type: Option<String>,
    index: Option<i64>,
    fetch_id: Option<String>,
=======
    relay_url: Option<String>,
    js_message: Option<String>,
    js_height_msg_prefix: Option<String>,
>>>>>>> 51813545
}

pub fn submit_data<S: SessionStore, R: Renderer, T: TokenGenerator, H: Storer, Q: Relayer>(
    session_store: S,
    render_engine: R,
    token_generator: T,
    storer: H,
    relayer: Q,
) -> impl Filter<Extract = (impl Reply,), Error = Rejection> + Clone {
    warp::any()
        .and(warp::path!("data" / String).map(|token| SubmitDataPathParams { token }))
        .and(warp::query::<SubmitDataQueryParams>())
        .and(
            warp::filters::body::form::<SubmitDataBodyParams>().and_then(
                move |body: SubmitDataBodyParams| async {
                    Ok::<_, Rejection>((body.clone(), Data::try_from(body)?))
                },
            ),
        )
        .and(warp_sessions::request::with_session(
            session_store,
            Some(CookieOptions {
                cookie_name: "sid",
                cookie_value: None,
                max_age: Some(60),
                domain: None,
                path: None,
                secure: false,
                http_only: true,
                same_site: Some(SameSiteCookieOption::None),
            }),
        ))
        .and(warp::any().map(move || token_generator.clone().generate_token().unwrap()))
        .and(warp::any().map(move || render_engine.clone()))
        .and(warp::any().map(move || storer.clone()))
        .and(warp::any().map(move || relayer.clone()))
        .and_then(
            move |path_params: SubmitDataPathParams,
                  query_params: SubmitDataQueryParams,
                  (body_params, data): (SubmitDataBodyParams, Data),
                  session_with_store: SessionWithStore<S>,
                  token: String,
                  render_engine: R,
                  storer: H,
                  relayer: Q| async move {
                match session_with_store.session.get("token") {
                    Some::<String>(session_token) => {
                        if session_token != path_params.token {
                            Err(warp::reject::custom(IframeTokensDoNotMatchRejection))
                        } else {
                            let key_entry = storer
                                .get::<SymmetricKey>(".keys.encryption.default.")
                                .await
                                .map_err(CryptoErrorRejection)?;
                            let key_algo = key_entry
                                .to_byte_algorithm(None)
                                .await
                                .map_err(CryptoErrorRejection)?;
                            let data_clone = data.clone();
                            let entry = data_clone
                                .to_sealed_entry(body_params.path.clone(), key_algo)
                                .await
                                .map_err(CryptoErrorRejection)?;
                            storer.create(entry).await.map_err(CryptoErrorRejection)?;

                            if let Some(relay_url) = query_params.relay_url.clone() {
                                relayer.relay(body_params.path.clone(), relay_url)
                                .await
                                .map_err(|_| warp::reject::custom(RelayRejection))?;
                            }

                            Ok::<_, Rejection>((
                                Rendered::new(
                                    render_engine,
                                    RenderTemplate {
                                        name: "secure",
                                        value: TemplateValues::Secure(SecureTemplateValues {
                                            data: Some(data),
                                            path: Some(body_params.path),
                                            token: Some(token.clone()),
                                            css: query_params.css,
                                            edit: query_params.edit,
<<<<<<< HEAD
                                            data_type: query_params.data_type,
                                            relay_url: body_params.relay_url,
                                            js_message: body_params.js_message,
=======
                                            relay_url: query_params.relay_url,
                                            js_message: query_params.js_message,
                                            js_height_msg_prefix: query_params.js_height_msg_prefix,
>>>>>>> 51813545
                                        }),
                                    },
                                )?,
                                path_params,
                                token,
                                session_with_store,
                            ))
                        }
                    }
                    None => Err(warp::reject::custom(SessionTokenNotFoundRejection)),
                }
            },
        )
        .untuple_one()
        .and_then(
            move |reply: Rendered,
                  path_params: SubmitDataPathParams,
                  token: String,
                  mut session_with_store: SessionWithStore<S>| async move {
                session_with_store.cookie_options.path =
                    Some(format!("/data/{}", path_params.token.clone()));
                session_with_store.session.destroy();

                let mut new_session = SessionWithStore::<S> {
                    session: Session::new(),
                    session_store: session_with_store.session_store.clone(),
                    cookie_options: CookieOptions {
                        cookie_name: "sid",
                        cookie_value: None,
                        max_age: Some(60),
                        domain: None,
                        path: Some(format!("/data/{}", token.clone())),
                        secure: false,
                        http_only: true,
                        same_site: Some(SameSiteCookieOption::None),
                    },
                };

                new_session
                    .session
                    .insert("token", token)
                    .map_err(SerializationRejection)?;
                Ok::<_, Rejection>((
                    warp_sessions::reply::with_session(reply, session_with_store).await?,
                    new_session,
                ))
            },
        )
        .untuple_one()
        .and_then(warp_sessions::reply::with_session)
}


pub fn submit_data_multipart<S: SessionStore, R: Renderer, T: TokenGenerator, H: Storer, Q: Relayer>(
    session_store: S,
    render_engine: R,
    token_generator: T,
    storer: H,
    relayer: Q,
) -> impl Filter<Extract = (impl Reply,), Error = Rejection> + Clone {
    warp::any()
        .and(warp::path!("data" / String).map(|token| SubmitDataPathParams { token }))
        .and(warp::query::<SubmitDataQueryParams>())
        .and(
            warp::filters::multipart::form()
        )
        .and(warp_sessions::request::with_session(
            session_store,
            Some(CookieOptions {
                cookie_name: "sid",
                cookie_value: None,
                max_age: Some(60),
                domain: None,
                path: None,
                secure: false,
                http_only: true,
                same_site: Some(SameSiteCookieOption::None),
            }),
        ))
        .and(warp::any().map(move || token_generator.clone().generate_token().unwrap()))
        .and(warp::any().map(move || render_engine.clone()))
        .and(warp::any().map(move || storer.clone()))
        .and(warp::any().map(move || relayer.clone()))
        .and_then(
            move |path_params: SubmitDataPathParams,
                  query_params: SubmitDataQueryParams,
                  form: FormData,
                  session_with_store: SessionWithStore<S>,
                  token: String,
                  render_engine: R,
                  storer: H,
                  relayer: Q| async move {
                match session_with_store.session.get("token") {
                    Some::<String>(session_token) => {
                        if session_token != path_params.token {
                            Err(warp::reject::custom(IframeTokensDoNotMatchRejection))
                        } else {
                            let binary_type: Option<BinaryType> = None;
                            let binary_data: Option<String> = None;
                            let path: Option<String> = None;
                            let (binary_type, binary_data, path): (Option<BinaryType>, Option<String>, Option<String>) = form
                                .try_fold((binary_type, binary_data, path), |(mut bt, mut bd, mut p), x| async move {
                                    let field_name = x.name().to_owned();
                                    let content_type = x.content_type();

                                    if field_name == "path" {
                                        let data = x.stream()
                                            .try_fold(Vec::new(), |mut vec, data| {
                                                vec.put(data);
                                                async move { Ok(vec) }
                                            })
                                            .await?;

                                        p = Some(std::str::from_utf8(&data)
                                            .unwrap()
                                            .to_string());
                                    } else if field_name == "value" {
                                        bt = Some (
                                            BinaryType::try_from(content_type.unwrap_or_default())
                                                .unwrap()
                                        );
                                        let data = x.stream()
                                            .try_fold(Vec::new(), |mut vec, data| {
                                                vec.put(data);
                                                async move { Ok(vec) }
                                            })
                                            .await?;
                                        bd = Some(base64::encode(data));
                                    }
                                    Ok((bt, bd, p))
                                })
                                .await
                                .map_err(|_| warp::reject::custom(BadRequestRejection))?;

                            let bd = BinaryData {
                                binary: binary_data.ok_or_else(|| warp::reject::custom(BadRequestRejection))?,
                                binary_type: binary_type.ok_or_else(|| warp::reject::custom(BadRequestRejection))?
                            };
                            let data = Data::Binary(Some(bd));
                            let path_res = path.ok_or_else(|| warp::reject::custom(BadRequestRejection))?;


                            let key_entry = storer
                                .get::<SymmetricKey>(".keys.encryption.default.")
                                .await
                                .map_err(CryptoErrorRejection)?;
                            let key_algo = key_entry
                                .to_byte_algorithm(None)
                                .await
                                .map_err(CryptoErrorRejection)?;
                            let data_clone = data.clone();
                            let entry = data_clone
                                .to_sealed_entry(path_res.clone(), key_algo)
                                .await
                                .map_err(CryptoErrorRejection)?;
                            storer.create(entry).await.map_err(CryptoErrorRejection)?;

                            let relay = Some("https://redact-feed-api.dev.pauwelslabs.com/redact/relay".to_owned());
                            if let Some(relay_url) = relay {
                                relayer
                                    .relay(path_res.clone(), relay_url)
                                    .await
                                    .map_err(|_| warp::reject::custom(RelayRejection))?;
                            }

                            Ok::<_, Rejection>((
                                Rendered::new(
                                    render_engine,
                                    RenderTemplate {
                                        name: "secure",
                                        value: TemplateValues::Secure(SecureTemplateValues {
                                            data: Some(data),
                                            path: Some(path_res),
                                            token: Some(token.clone()),
                                            css: query_params.css,
                                            edit: query_params.edit,
                                            data_type: query_params.data_type,
                                            relay_url: None, //TODO: fix
                                            js_message: None //TODO: fix
                                        }),
                                    },
                                )?,
                                path_params,
                                token,
                                session_with_store,
                            ))
                        }
                    }
                    None => Err(warp::reject::custom(SessionTokenNotFoundRejection)),
                }
            },
        )
        .untuple_one()
        .and_then(
            move |reply: Rendered,
                  path_params: SubmitDataPathParams,
                  token: String,
                  mut session_with_store: SessionWithStore<S>| async move {
                session_with_store.cookie_options.path =
                    Some(format!("/data/{}", path_params.token.clone()));
                session_with_store.session.destroy();

                let mut new_session = SessionWithStore::<S> {
                    session: Session::new(),
                    session_store: session_with_store.session_store.clone(),
                    cookie_options: CookieOptions {
                        cookie_name: "sid",
                        cookie_value: None,
                        max_age: Some(60),
                        domain: None,
                        path: Some(format!("/data/{}", token.clone())),
                        secure: false,
                        http_only: true,
                        same_site: Some(SameSiteCookieOption::None),
                    },
                };

                new_session
                    .session
                    .insert("token", token)
                    .map_err(SerializationRejection)?;
                Ok::<_, Rejection>((
                    warp_sessions::reply::with_session(reply, session_with_store).await?,
                    new_session,
                ))
            },
        )
        .untuple_one()
        .and_then(warp_sessions::reply::with_session)
}

#[cfg(test)]
mod tests {
    use crate::relayer::tests::MockRelayer;
    use crate::render::tests::MockRenderer;
    use crate::render::RenderTemplate;
    use crate::render::TemplateValues::{Secure, Unsecure};
    use crate::routes::data::post;
    use crate::token::tests::MockTokenGenerator;
    use async_trait::async_trait;
    use http::StatusCode;
    use mockall::predicate::*;
    use mockall::*;
    use mongodb::bson::Document;
    use redact_crypto::{
        key::sodiumoxide::{SodiumOxideSymmetricKey, SodiumOxideSymmetricKeyBuilder},
        ByteSource, CryptoError, Entry, EntryPath, HasBuilder, HasIndex, KeyBuilder, State, Storer,
        SymmetricKey, SymmetricKeyBuilder, TypeBuilder, VectorByteSource,
    };
    use serde::Serialize;
    use std::{
        fmt::{self, Debug, Formatter},
        sync::Arc,
    };
    use warp_sessions::{ArcSessionStore, Session, SessionStore};

    mock! {
    pub Storer {}
    #[async_trait]
    impl Storer for Storer {
    async fn get_indexed<T: HasBuilder + 'static>(
        &self,
        path: &str,
        index: &Option<Document>,
    ) -> Result<Entry, CryptoError>;
    async fn list_indexed<T: HasBuilder + Send + 'static>(
        &self,
        path: &str,
        skip: i64,
        page_size: i64,
        index: &Option<Document>,
    ) -> Result<Vec<Entry>, CryptoError>;
    async fn create(&self, path: EntryPath, value: State) -> Result<bool, CryptoError>;
    }
    impl Clone for Storer {
        fn clone(&self) -> Self;
    }
    }

    mock! {
                pub SessionStore {}

    #[async_trait]
    impl SessionStore for SessionStore {
                async fn load_session(&self, cookie_value: String) -> async_session::Result<Option<Session>>;
                async fn store_session(&self, session: Session) -> async_session::Result<Option<String>>;
                async fn destroy_session(&self, session: Session) -> async_session::Result;
                async fn clear_store(&self) -> async_session::Result;
            }

                        impl Debug for SessionStore {
                            fn fmt<'a>(&self, f: &mut Formatter<'a>) -> fmt::Result;
                        }

                        impl Clone for SessionStore {
                            fn clone(&self) -> Self;
                        }
                        }

    mock! {
        pub Session {
            fn new() -> Self;
                    fn id_from_cookie_value(string: &str) -> Result<String, base64::DecodeError>;
                    fn destroy(&mut self);
                    fn is_destroyed(&self) -> bool;
            fn id(&self) -> &str;
            fn insert<T: Serialize +'static>(&mut self, key: &str, value: T) -> Result<(), serde_json::Error>;
            fn insert_raw(&mut self, key: &str, value: String);
            fn get<T: serde::de::DeserializeOwned + 'static>(&self, key: &str) -> Option<T>;
            fn get_raw(&self, key: &str) -> Option<String>;
        }

    impl Clone for Session {
        fn clone(&self) -> Self;
    }
        impl Debug for Session {
            fn fmt<'a>(&self, f: &mut Formatter<'a>) -> fmt::Result;
        }
    }

    #[tokio::test]
    async fn test_submit_data() {
        let token = "E0AE2C1C9AA2DB85DFA2FF6B4AAC7A5E51FFDAA3948BECEC353561D513E59A9D";
        let data_path = ".testKey.";

        let mut session = Session::new();
        session.set_cookie_value("testSID".to_owned());
        session.insert("token", token).unwrap();
        let expected_sid = session.id().to_owned();

        let mut mock_store = MockSessionStore::new();
        mock_store
            .expect_load_session()
            .with(predicate::eq("testSID".to_owned()))
            .times(1)
            .return_once(move |_| Ok(Some(session)));
        mock_store
            .expect_destroy_session()
            .withf(move |session: &Session| session.id() == expected_sid)
            .times(1)
            .return_once(move |_| Ok(()));
        mock_store
            .expect_store_session()
            .times(1)
            .return_once(move |_| Ok(Some(token.to_string())));
        let session_store = ArcSessionStore(Arc::new(mock_store));

        let mut render_engine = MockRenderer::new();
        render_engine
            .expect_render()
            .times(1)
            .return_once(move |_| Ok("".to_string()));

        let mut storer = MockStorer::new();
        storer
            .expect_get_indexed::<SymmetricKey>()
            .times(1)
            .withf(|path, index| {
                println!("{:?}", path);
                path == ".keys.encryption.default."
                    && *index == Some(SymmetricKey::get_index().unwrap())
            })
            .returning(|_, _| {
                let builder = TypeBuilder::Key(KeyBuilder::Symmetric(
                    SymmetricKeyBuilder::SodiumOxide(SodiumOxideSymmetricKeyBuilder {}),
                ));
                let sosk = SodiumOxideSymmetricKey::new();
                Ok(Entry {
                    path: ".keys.encryption.default.".to_owned(),
                    value: State::Unsealed {
                        builder,
                        bytes: ByteSource::Vector(VectorByteSource::new(sosk.key.as_ref())),
                    },
                })
            });
        storer.expect_create().times(1).returning(|_, _| Ok(true));

        let mut token_generator = MockTokenGenerator::new();
        token_generator.expect_generate_token().returning(|| {
            Ok("E0AE2C1C9AA2DB85DFA2FF6B4AAC7A5E51FFDAA3948BECEC353561D513E59A9D".to_owned())
        });

        let relayer = MockRelayer::new();

        let submit_data = post::submit_data(
            session_store,
            Arc::new(render_engine),
            Arc::new(token_generator),
            Arc::new(storer),
            Arc::new(relayer),
        );

        let res = warp::test::request()
            .method("POST")
            .path("/data/E0AE2C1C9AA2DB85DFA2FF6B4AAC7A5E51FFDAA3948BECEC353561D513E59A9D")
            .header("cookie", "sid=testSID")
            .body(format!(
                "path={}&value_type=string&value=qew&submit=Submit",
                data_path
            ))
            .reply(&submit_data)
            .await;

        assert_eq!(res.status(), 200);
    }

    #[tokio::test]
    async fn test_submit_data_with_relay_and_js_message() {
        let js_message = "ABC";
        let token = "E0AE2C1C9AA2DB85DFA2FF6B4AAC7A5E51FFDAA3948BECEC353561D513E59A9D";
        let data_path = ".testKey.";

        let mut session = Session::new();
        session.set_cookie_value("testSID".to_owned());
        session.insert("token", token).unwrap();
        let expected_sid = session.id().to_owned();

        let mut mock_store = MockSessionStore::new();
        mock_store
            .expect_load_session()
            .with(predicate::eq("testSID".to_owned()))
            .times(1)
            .return_once(move |_| Ok(Some(session)));
        mock_store
            .expect_destroy_session()
            .withf(move |session: &Session| session.id() == expected_sid)
            .times(1)
            .return_once(move |_| Ok(()));
        mock_store
            .expect_store_session()
            .times(1)
            .return_once(move |_| Ok(Some(token.to_string())));
        let session_store = ArcSessionStore(Arc::new(mock_store));

        let mut render_engine = MockRenderer::new();
        render_engine
            .expect_render()
            .times(1)
            .withf(move |template: &RenderTemplate| match &template.value {
                Secure(secure) => secure.js_message == Some(js_message.to_owned()),
                Unsecure(_) => false,
            })
            .return_once(move |_| Ok("".to_string()));

        let mut storer = MockStorer::new();
        storer
            .expect_get_indexed::<SymmetricKey>()
            .times(1)
            .withf(|path, index| {
                path == ".keys.encryption.default."
                    && *index == Some(SymmetricKey::get_index().unwrap())
            })
            .returning(|_, _| {
                let builder = TypeBuilder::Key(KeyBuilder::Symmetric(
                    SymmetricKeyBuilder::SodiumOxide(SodiumOxideSymmetricKeyBuilder {}),
                ));
                let sosk = SodiumOxideSymmetricKey::new();
                Ok(Entry {
                    path: ".keys.encryption.default.".to_owned(),
                    value: State::Unsealed {
                        builder,
                        bytes: ByteSource::Vector(VectorByteSource::new(sosk.key.as_ref())),
                    },
                })
            });
        storer.expect_create().times(1).returning(|_, _| Ok(true));

        let mut token_generator = MockTokenGenerator::new();
        token_generator.expect_generate_token().returning(|| {
            Ok("E0AE2C1C9AA2DB85DFA2FF6B4AAC7A5E51FFDAA3948BECEC353561D513E59A9D".to_owned())
        });

        let relay_url = "http://asdfs.dsfs/relay";
        let mut relayer = MockRelayer::new();
        relayer
            .expect_relay()
            .times(1)
            .with(eq(data_path.to_owned()), eq(relay_url.to_owned()))
            .return_once(move |_, _| Ok(StatusCode::OK));

        let submit_data = post::submit_data(
            session_store,
            Arc::new(render_engine),
            Arc::new(token_generator),
            Arc::new(storer),
            Arc::new(relayer),
        );

        let res = warp::test::request()
            .method("POST")
            .path(&format!(
                "/data/E0AE2C1C9AA2DB85DFA2FF6B4AAC7A5E51FFDAA3948BECEC353561D513E59A9D?relay_url={}&js_message={}",
                relay_url, js_message
            ))
            .header("cookie", "sid=testSID")
            .body(format!(
                "value_type=string&value=qew&submit=Submit&path={}",
                data_path
            ))
            .reply(&submit_data)
            .await;

        assert_eq!(res.status(), 200);
    }
}<|MERGE_RESOLUTION|>--- conflicted
+++ resolved
@@ -52,15 +52,10 @@
 struct SubmitDataQueryParams {
     css: Option<String>,
     edit: Option<bool>,
-<<<<<<< HEAD
     data_type: Option<String>,
-    index: Option<i64>,
-    fetch_id: Option<String>,
-=======
     relay_url: Option<String>,
     js_message: Option<String>,
-    js_height_msg_prefix: Option<String>,
->>>>>>> 51813545
+    js_height_msg_prefix: Option<String>
 }
 
 pub fn submit_data<S: SessionStore, R: Renderer, T: TokenGenerator, H: Storer, Q: Relayer>(
@@ -143,15 +138,10 @@
                                             token: Some(token.clone()),
                                             css: query_params.css,
                                             edit: query_params.edit,
-<<<<<<< HEAD
                                             data_type: query_params.data_type,
-                                            relay_url: body_params.relay_url,
-                                            js_message: body_params.js_message,
-=======
                                             relay_url: query_params.relay_url,
                                             js_message: query_params.js_message,
                                             js_height_msg_prefix: query_params.js_height_msg_prefix,
->>>>>>> 51813545
                                         }),
                                     },
                                 )?,
@@ -329,8 +319,9 @@
                                             css: query_params.css,
                                             edit: query_params.edit,
                                             data_type: query_params.data_type,
-                                            relay_url: None, //TODO: fix
-                                            js_message: None //TODO: fix
+                                            relay_url: query_params.relay_url,
+                                            js_message: query_params.js_message,
+                                            js_height_msg_prefix: query_params.js_height_msg_prefix,
                                         }),
                                     },
                                 )?,
